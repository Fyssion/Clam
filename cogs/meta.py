from discord.ext import commands
import discord

from datetime import datetime as d
from string import Formatter
import traceback

from .utils.utils import wait_for_deletion
<<<<<<< HEAD
from .utils import db
=======
from .utils.utils import hover_link
>>>>>>> 5238b0cb


def strfdelta(tdelta, fmt):
    """
    Similar to strftime from datetime.datetime
    Returns formatted string of a timedelta
    """
    f = Formatter()
    d = {}
    lang = {'D': 86400, 'H': 3600, 'M': 60, 'S': 1}
    k = map(lambda x: x[1], list(f.parse(fmt)))
    rem = int(tdelta.total_seconds())

    for i in ('D', 'H', 'M', 'S'):
        if i in k and i in lang.keys():
            d[i], rem = divmod(rem, lang[i])

    return f.format(fmt, **d)


class Meta(commands.Cog, name=":gear: Meta"):
    """Everything to do with the bot itself."""

    def __init__(self, bot):
        self.bot = bot
        self.log = self.bot.log
        self.more_info_category = ("For **more info** on a **specific category**, "
                                   f"use: **`{self.bot.defaultPrefix}help [category]`‍**")
        self.more_info_cmd = ("For **more info** on a **specific command**, "
                              f"use: **`{self.bot.defaultPrefix}help [command]`‍**")

    @commands.group(
        name="help",
        description="You're looking at it!",
        aliases=['commands', 'command', 'h'],
        usage="[command]",
        invoke_without_command=True
    )
    async def help_command(self, ctx, search="all"):
        search = search.lower()
        em = discord.Embed(
            title=f"Help for {self.bot.user.name}",
            description=(f"{self.bot.description}\n\n"
                         f"**Prefix:** {self.bot.prefixes}. "
                         f"Ex: `{self.bot.defaultPrefix}help`\n"
                         f"{self.more_info_category}\n"),
            # color = 0x15DFEA,
            color=0xFF95B0,
            timestamp=d.utcnow()
        )
        if ctx.guild:
            hover = self.hover_link(ctx, "More info here")
            em.description += (f"Hover over {hover} to get more info """
                               "(sorry mobile users).\n")
        em.set_thumbnail(
            url=self.bot.user.avatar_url
        )
        em.set_footer(
            text=f"Requested by {ctx.message.author.name}#"
                 f"{ctx.message.author.discriminator}",
            icon_url=self.bot.user.avatar_url
        )

        # cogs = [c for c in self.bot.cogs.values()]
        cog_names = [c for c in self.bot.cogs.keys()]
        cog_class_names = []
        for cog in cog_names:
            args = cog.split(" ")
            cog = args[1:]
            cog = "".join(cog)
            cog_class_names.append(cog)

        # If the user didn't specify a command, the full help command is sent
        if search == "all":
            all_categories = ""
            for cog in self.bot.ordered_cogs:
                cog_docstring = self.bot.get_cog(cog).__doc__

                if cog == "Jishaku":
                    pass
                else:

                    all_categories += f"\n{cog}"
                    if cog_docstring and ctx.guild:
                        all_categories += self.hover_link(ctx, cog_docstring)
            em.add_field(
                name="Categories",
                value=all_categories,
                inline=True
            )

            dev = self.bot.get_user(224513210471022592)
            em.add_field(
                    name=":information_source: Technical Info",
                    value=(f"Developed by - {dev.mention}\n"
                           "Programming Language - Python\n"
                           "Framework - Discord.py Commands"),
                    inline=True)

        else:
            all_commands_list = [command for command in self.bot.commands]
            cog_search_lowered = [c.lower() for c in cog_class_names]

            if search in cog_search_lowered:
                cog_called = self.bot.get_cog(
                    cog_names[cog_search_lowered.index(search)])

                commands_list = cog_called.get_commands()

                help_text = f"**{cog_called.qualified_name}**\n"
                help_text += (cog_called.description + "\n\n"
                              if cog_called.description is not None
                              else "\n")

                for command in commands_list:
                    if not command.hidden:
                        command_usage = (" " + command.usage
                                         if command.usage is not None
                                         else '')
                        help_text += (f"**`{self.bot.defaultPrefix}"
                                      f"{command.name}{command_usage}`** - "
                                      f"{command.description}\n")

                        if len(command.aliases) > 0:
                            prefix_aliases = [f"`{self.bot.defaultPrefix}{a}`"
                                              for a in command.aliases]
                            help_text += (f"Aliases : "
                                          f"{', '.join(prefix_aliases)}\n")

                help_text += f"\n{self.more_info_cmd}"

                em.description = help_text

            elif search in [command.name for command in self.bot.commands]:
                command = next((c for c in all_commands_list if
                                c.name == search), None)

                if command.hidden is True:
                    return await ctx.send("That command is hidden!")

                em.description = (f"**{command.name.capitalize()}**\n{command.description}\n\n"
                                  f"Format: `{self.bot.defaultPrefix}{command.name}"
                                  f"{' ' + command.usage if command.usage is not None else ''}`\n")
                if len(command.aliases) > 0:
                    prefix_aliases = [f"`{self.bot.defaultPrefix}{a}`" for a in command.aliases]
                    em.description += f"Aliases : {', '.join(prefix_aliases)}\n"

            else:
                return await ctx.send("Invalid category/command specified.\n"
                                      f"Use `{self.bot.defaultPrefix}help` "
                                      "to view list of all categories and commands.")

        bot_message = await ctx.send(embed = em)

        self.bot.loop.create_task(
            wait_for_deletion(bot_message, user_ids=(ctx.author.id,), client=self.bot)
        )

    @help_command.command(
        name="admin",
        description="Displays all admin commands",
        aliases=["a"],
        hidden=True
    )
    @commands.is_owner()
    async def help_admin_command(self, ctx, commd="all"):
        em = discord.Embed(
            title=f"Admin Help For {self.bot.user.name}",
            description=f"{self.bot.description}\n\n**Prefixes:** {self.bot.prefixes}\
                        \nFor **more info** on a **specific command**, \
                        use: **`{self.bot.defaultPrefix}help admin [command]`‍**\n‍",
            color=0xFF95B0,
            timestamp=d.utcnow()
        )
        em.set_thumbnail(url=self.bot.user.avatar_url)
        em.set_footer(
            text=f"Requested by {str(ctx.author)}",
            icon_url=self.bot.user.avatar_url
        )

        cogs = [c for c in self.bot.cogs.keys()]
        if commd == "all":
            for cog in cogs:
                cog_commands = self.bot.get_cog(cog).get_commands()

                hidden_counter = 0
                for comm in cog_commands:
                    if comm.hidden == True:
                        hidden_counter += 1
                if hidden_counter != 0:
                    commands_list = ""
                    # cmd_list = [c if c.hidden for c in cog_commands]
                    for comm in cog_commands:
                        if comm.hidden == True:
                            commands_list += f"**`{comm.name}`** - {comm.description}\n"

                    em.add_field(name=cog, value=commands_list, inline=False)

            dev = self.bot.get_user(224513210471022592)
            em.add_field(
                name=":information_source: Technical Info",
                value=(f"**Developed by** - {dev.mention}\n"
                        "**Programming Language** - Python\n"
                        "**Framework** - Discord.py Commands"),
                inline=False
            )

        else:
            all_commands_list = [command for command in self.bot.commands]
            if commd in [command.name for command in self.bot.commands]:
                command = next((c for c in all_commands_list if c.name == commd.lower()), None)

                if len(command.aliases) != 0:
                    self.aliases_section = f"Aliases: {', '.join(command.aliases)}"
                else:
                    self.aliases_section = ""

                checks = [ch.__name__ for ch in command.checks]

                if len(checks) != 0:
                    joinedChecks = ', '.join(checks)
                else:
                    joinedChecks = "None"

                if command.usage:
                    usage = command.usage
                else:
                    usage = ""

                em.description = (f"**{command.cog_name} - {command.name.capitalize()}**\n"
                                  f"Name: {command.name}\n"
                                  f"Description: {command.description}\n"
                                  f"Format: `@{str(self.bot.user)} {command.name} {usage}`\n"
                                  f"{self.aliases_section}\n"
                                  f"Hidden: `{command.hidden}`\n"
                                  f"Checks: `{joinedChecks}`\n"
                                  f"Enabled: `{command.enabled}`")

            else:
                return await ctx.send("Invalid command specified.\nUse `help` to view list of all commands.")

        bot_message = await ctx.send(embed=em)

        self.bot.loop.create_task(
            wait_for_deletion(bot_message, user_ids=(ctx.author.id,), client=self.bot)
        )

    @commands.command(
        name="stats",
        description="Display statistics about the bot",
        aliases=["statistics"]
    )
    async def stats(self, ctx):
        em = discord.Embed(
            title="Robot Clam Statistics",
            color=0xFF95B0,
            timestamp=d.utcnow()
        )
        em.set_thumbnail(url=self.bot.user.avatar_url)
        em.set_footer(
            text=f"Requested by {str(ctx.author)}",
            icon_url=self.bot.user.avatar_url
        )

        dev = self.bot.get_user(224513210471022592)
        up = d.now - self.bot.startup_time
        em.add_field(name=":gear: Developer", value=dev.mention)
        em.add_field(name=":adult: User Count", value=len(self.bot.users))
        em.add_field(name=":family: Server Count", value=len(self.bot.guilds))
        em.add_field(name=":speech_balloon: Channel Count", value=len(list(self.bot.get_all_channels())))
        em.add_field(name="<:online:649270802088460299> Uptime", value=strfdelta(up, '`{D}D {H}H {M}M {S}S`'))

        await ctx.send(embed=em)

    @commands.command(
        name="ping",
        description="Ping command; replies with 'Pong!'"
    )
    async def ping_command(self, ctx):
        start = d.timestamp(d.now())
        msg = await ctx.send("Pinging")

        ping = (d.timestamp(d.now()) - start) * 1000
        await msg.edit(f"Pong!\nOne message round-trip took {ping}ms.")

    @commands.command(
        name="uptime",
        description="Uptime command; replies with the uptime",
        aliases=['up']
    )
    async def uptime(self, ctx):
        up = d.now() - self.bot.startup_time
        up = strfdelta(up, '`{D}D {H}H {M}M {S}S`')

        msg = ("<:online:649270802088460299> "
               f"I have been **online** for {up}")
        # Attach :02 to a time (Ex: {D:02}) to add the second 0
        await ctx.send(msg)

    @commands.command(
        name="invite",
        description="Invite me to your server"
    )
    async def invite_command(self, ctx):
        invite = "https://discordapp.com/api/oauth2/authorize?client_id=639234650782564362&permissions=470150358&scope=bot"
        await ctx.send(f"Invite:\n{invite}")
        self.log.info(f"{str(ctx.author)} used the invite command")

    @commands.group(name="prefix", description="Prefix settings.",
                    invoke_without_subcommand=True)
    async def _prefix(self, ctx):
        # TODO Make command
        # prefixes = db.fetch("prefixes.db")
        msg = "Prefixes:\n"
        for i, prefix in enumerate(prefixes):
            msg += f"`{i+1}` {prefix}"
        await ctx.send(msg)

    @_prefix.command(name="add", description="Add a prefix.", usage="[prefix]")
    async def _add_prefix(self, ctx, prefix):
        # TODO Make command
        pass

    @commands.command(
        name="reload",
        description="Reload an extension",
        aliases=['load'],
        usage="[cog]",
        hidden=True
    )
    @commands.is_owner()
    async def _reload(self, ctx, cog="all"):
        if cog == "all":
            msg = ""

            for ext in self.bot.cogsToLoad:
                try:
                    self.bot.reload_extension(ext)
                    msg += f"**:repeat: Reloaded** `{ext}`\n\n"
                    self.log.info(f"Extension '{cog.lower()}' successfully reloaded.")

                except Exception as e:
                    traceback_data = ''.join(traceback.format_exception(type(e), e, e.__traceback__, 1))
                    msg += (f"**:warning: Extension `{ext}` not loaded.**\n"
                            f"```py\n{traceback_data}```\n\n")
                    self.log.warning(f"Extension 'cogs.{cog.lower()}' not loaded.\n"
                                     f"{traceback_data}")
            return await ctx.send(msg)

        try:
            self.bot.reload_extension(cog.lower())
            await ctx.send(f"**:repeat: Reloaded** `{cog.lower()}`")
            self.log.info(f"Extension '{cog.lower()}' successfully reloaded.")
        except Exception as e:
            traceback_data = ''.join(traceback.format_exception(type(e), e, e.__traceback__, 1))
            await ctx.send(f"**:warning: Extension `{cog.lower()}` not loaded.**\n```py\n{traceback_data}```")
            self.log.warning(f"Extension 'cogs.{cog.lower()}' not loaded.\n{traceback_data}")

    @commands.command(
        name="logout",
        description="Logs out and shuts down bot",
        hidden=True
    )
    @commands.is_owner()
    async def logout_command(self, ctx):
        self.log.info("Logging out of Discord.")
        await ctx.send("Logging out :wave:")
        await self.bot.session.close()
        await self.bot.logout()


def setup(bot):
    bot.add_cog(Meta(bot))<|MERGE_RESOLUTION|>--- conflicted
+++ resolved
@@ -6,11 +6,8 @@
 import traceback
 
 from .utils.utils import wait_for_deletion
-<<<<<<< HEAD
 from .utils import db
-=======
 from .utils.utils import hover_link
->>>>>>> 5238b0cb
 
 
 def strfdelta(tdelta, fmt):
