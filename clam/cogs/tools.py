import asyncio
import base64
import binascii
import collections
import datetime
import functools
import io
import json
import re
import os.path

import discord
from discord.ext import commands, menus
from PIL import Image

from .utils import checks, colors, emojis, humantime
from .utils.formats import human_join, plural
from .utils.menus import MenuPages


def snowstamp(snowflake):
    timestamp = (int(snowflake) >> 22) + 1420070400000
    timestamp /= 1000

    return datetime.datetime.utcfromtimestamp(timestamp).strftime("%b %d, %Y at %#I:%M %p")


def can_snipe():
    async def predicate(ctx):
        return str(ctx.guild.id) not in ctx.cog.snipe_ignored

    return commands.check(predicate)


class GlobalUser(commands.Converter):
    async def convert(self, ctx, arg):
        try:
            if not ctx.guild:
                raise commands.BadArgument()  # blank to skip
            user = await commands.MemberConverter().convert(ctx, arg)

        except commands.BadArgument:
            try:
                user = await commands.UserConverter().convert(ctx, arg)

            except commands.BadArgument:
                try:
                    arg = int(arg)

                except ValueError:
                    arg = discord.utils.escape_mentions(arg)
                    raise commands.BadArgument(
                        f"Could not find a member or user `{arg}` with that name. Try with their ID instead."
                    )
                try:
                    user = await ctx.bot.fetch_user(arg)

                except discord.HTTPException:
                    raise commands.BadArgument(
                        f"Could not find a member or user with the ID of `{arg}`."
                    )

        return user


class SearchPages(menus.ListPageSource):
    def __init__(self, data):
        pages_limit = 10
        current = (
            f"Found **{len(data)}** {'matches' if len(data) > 1 else 'match'}! ```ini\n"
        )
        for i, entry in enumerate(data):
            if entry.nick:
                nick = f"{entry.nick} - "
            else:
                nick = ""
            if (
                len(
                    current
                    + f"\n[{i+1}] {nick}{entry.name}#{entry.discriminator} ({entry.id})"
                )
                <= 2000
            ):
                current += (
                    f"\n[{i+1}] {nick}{entry.name}#{entry.discriminator} ({entry.id})"
                )
            else:
                current = f"Found **{len(data)}** {'matches' if len(data) > 1 else 'match'}! ```ini\n"
                if i + 1 < pages_limit:
                    pages_limit = i + 1
        print(pages_limit)
        super().__init__(data, per_page=pages_limit)

    async def format_page(self, menu, entries):
        offset = menu.current_page * self.per_page
        msg = f"Found **{len(self.entries)}** {'matches' if len(self.entries) > 1 else 'match'}! ```ini\n"
        for i, member in enumerate(entries, start=offset):
            if member.nick:
                nick = f"{member.nick} - "
            else:
                nick = ""
            msg += f"\n[{i+1}] {nick}{member.name}#{member.discriminator} ({member.id})"
        # msg += '\n'.join(f'{i+1}. {v}' for i, v in enumerate(entries, start=offset))
        msg += "\n```"
        return msg


DeletedMessage = collections.namedtuple(
    "DeletedMessage", ("message", "id", "channel", "deleted_at")
)
EditedMessage = collections.namedtuple(
    "EditedMessage", ("before", "after", "id", "channel", "edited_at")
)


class Tools(commands.Cog):
    """Useful Discord tools."""

    def __init__(self, bot):
        self.bot = bot
        self.emoji = "\N{HAMMER AND WRENCH}"
        self.log = self.bot.log

        if not hasattr(bot, "sniped_messages"):
            self.bot.sniped_messages = []

        if not os.path.exists("snipe_ignored.json"):
            with open("snipe_ignored.json", "w") as f:
                json.dump([], f)

        with open("snipe_ignored.json", "r") as f:
            self.snipe_ignored = json.load(f)

    @commands.command(aliases=["countreactions"])
    async def reactioncount(self, ctx, *, message: discord.Message):
        if not message.reactions:
            return await ctx.send("This message has no reactions.")

        total = sum(r.count for r in message.reactions)

        human_friendly = []
        for reaction in message.reactions:
            percentage = int(reaction.count / total * 100)
            human_friendly.append(
                f"{reaction.emoji} `{percentage}%` ({plural(reaction.count):reaction})"
            )

        formatted = "\n".join(human_friendly)

        await ctx.send(f"**Reactions ({total} total):**\n{formatted}")

    @commands.command(aliases=["inrole"])
    async def hasrole(self, ctx, *, role: discord.Role):
        role_members = []

        for member in sorted(role.members, key=lambda m: m.name.lower()):
            role_members.append(f"{member} - ID: {member.id}")

        pages = ctx.pages(role_members, per_page=10, title=f"Members with role '{role}'")
        await pages.start()

    @commands.command(aliases=["newmembers"])
    @commands.guild_only()
    async def newjoins(self, ctx, *, count=5):
        """Tells you the newest members of the server.

        This is useful to check if any suspicious members have
        joined.

        The count parameter can only be up to 25.
        """
        count = max(min(count, 25), 5)

        if not ctx.guild.chunked:
            await self.bot.request_offline_members(ctx.guild)

        members = sorted(ctx.guild.members, key=lambda m: m.joined_at, reverse=True)[
            :count
        ]

        em = discord.Embed(title="New Joins", colour=colors.PRIMARY)

        for member in members:
            body = f"Joined {humantime.timedelta(member.joined_at)}\nCreated {humantime.timedelta(member.created_at)}"
            em.add_field(name=f"{member} (ID: {member.id})", value=body, inline=False)

        await ctx.send(embed=em)

    @commands.command(aliases=["oldmembers"])
    @commands.guild_only()
    async def oldjoins(self, ctx, *, count=5):
        """Tells you the oldest members of the server.

        The count parameter can only be up to 25.
        """
        count = max(min(count, 25), 5)

        if not ctx.guild.chunked:
            await self.bot.request_offline_members(ctx.guild)

        members = sorted(ctx.guild.members, key=lambda m: m.joined_at)[:count]

        em = discord.Embed(title="Oldest Joins", colour=colors.PRIMARY)

        for member in members:
            body = f"Joined {humantime.timedelta(member.joined_at)}\nCreated {humantime.timedelta(member.created_at)}"
            em.add_field(name=f"{member} (ID: {member.id})", value=body, inline=False)

        await ctx.send(embed=em)

    @commands.command(aliases=["oldusers"])
    @commands.guild_only()
    async def boomers(self, ctx, *, count=5):
        """Tells you the oldest users in the server.

        The count parameter can only be up to 25.
        """
        count = max(min(count, 25), 5)

        if not ctx.guild.chunked:
            await self.bot.request_offline_members(ctx.guild)

        members = sorted(ctx.guild.members, key=lambda m: m.created_at)[:count]

        em = discord.Embed(title="Boomers (oldest accounts)", colour=colors.PRIMARY)

        for member in members:
            body = f"Created {humantime.timedelta(member.created_at)}\nJoined {humantime.timedelta(member.joined_at)}"
            em.add_field(name=f"{member} (ID: {member.id})", value=body, inline=False)

        await ctx.send(embed=em)

    @commands.command(aliases=["newusers"])
    @commands.guild_only()
    async def babies(self, ctx, *, count=5):
        """Tells you the newest users in the server.

        The count parameter can only be up to 25.
        """
        count = max(min(count, 25), 5)

        if not ctx.guild.chunked:
            await self.bot.request_offline_members(ctx.guild)

        members = sorted(ctx.guild.members, key=lambda m: m.created_at, reverse=True)[
            :count
        ]

        em = discord.Embed(title="Babies (newest accounts)", colour=colors.PRIMARY)

        for member in members:
            body = (
                f"Created {humantime.timedelta(member.created_at)}\n"
                f"Joined {humantime.timedelta(member.joined_at)}"
            )
            em.add_field(name=f"{member} (ID: {member.id})", value=body, inline=False)

        await ctx.send(embed=em)

    async def prompt(self, ctx, msg, *, timeout=180.0, check=None):
        def default_check(ms):
            return ms.author == ctx.author and not ms.guild

        check = check or default_check

        await ctx.author.send(msg)

        try:
            message = await self.bot.wait_for("message", timeout=timeout, check=check)

        except asyncio.TimeoutError:
            await ctx.author.send("You timed out. Aborting.")
            raise commands.BadArgument("Poll creation cancelled.")

        return message.content

    POLL_EMOJIS = [
        "\N{REGIONAL INDICATOR SYMBOL LETTER A}",
        "\N{REGIONAL INDICATOR SYMBOL LETTER B}",
        "\N{REGIONAL INDICATOR SYMBOL LETTER C}",
        "\N{REGIONAL INDICATOR SYMBOL LETTER D}",
        "\N{REGIONAL INDICATOR SYMBOL LETTER E}",
        "\N{REGIONAL INDICATOR SYMBOL LETTER F}",
        "\N{REGIONAL INDICATOR SYMBOL LETTER G}",
        "\N{REGIONAL INDICATOR SYMBOL LETTER H}",
        "\N{REGIONAL INDICATOR SYMBOL LETTER I}",
        "\N{REGIONAL INDICATOR SYMBOL LETTER J}",
    ]

    @commands.command()
    @commands.guild_only()
    async def poll(self, ctx, name=None, *args):
        """Create a poll through DMs

        For a quicker version (with less control), use `quickpoll`.
        """
        timers = self.bot.get_cog("Timers")
        if not timers:
            return await ctx.send(
                "Sorry, this functionality is unavailable right now. Try again later?"
            )

        try:
            await ctx.author.send("Welcome to the interactive poll maker")
            self.bot.loop.create_task(ctx.message.add_reaction("\N{INCOMING ENVELOPE}"))

        except discord.Forbidden:
            raise commands.BadArgument(
                "You must allow me to send you DMs. Poll creation cancelled. "
                f"Use `{ctx.prefix}quickpoll` as an alternative."
            )

        title = await self.prompt(ctx, "What is the title of the poll?")

        options = []

        await ctx.author.send(
            "Type options for your poll in separate messages.\n"
            "To accociate an emoji with an option, use this format: `emoji option`.\n"
            "Emojis must be default emojis, not custom."
            f"When you are done, type `{ctx.prefix}done` to create the poll."
        )

        Option = collections.namedtuple("Option", "emoji text")

        def check(ms):
            return ms.author == ctx.author and not ms.guild

        while len(options) <= 10:
            try:
                message = await self.bot.wait_for("message", timeout=180.0, check=check)

            except asyncio.TimeoutError:
                return await ctx.send(f"{ctx.tick(False)} You timed out. Aborting.")

            if message.content.lower() == f"{ctx.prefix}done":
                break

            content = message.content

            if len(content) < 3:
                options.append(Option(None, content))
                await message.add_reaction(ctx.tick(True))
                continue

            args = content.split(" ")

            if len(args) < 2:
                options.append(Option(None, content))
                await message.add_reaction(ctx.tick(True))
                continue

            emoji = args[0]
            text = " ".join(args[1:])

            with open("assets/emoji_map.json", "r") as f:
                emoji_map = json.load(f)

            if emoji in emoji_map.values():
                if emoji in [o.emoji for o in options]:
                    await ctx.author.send(
                        ctx.tick(False, "You have already used that emoji."),
                        delete_after=5.0,
                    )
                    await message.add_reaction(ctx.tick(False))
                    continue

                options.append(Option(emoji, text))
                await message.add_reaction(ctx.tick(True))
                continue

            emoji_regex = re.compile(
                r"<(?P<animated>a?):(?P<name>[a-zA-Z0-9_]{2,32}):(?P<id>[0-9]{18,22})>"
            )
            if emoji_regex.match(emoji):
                await message.add_reaction("\N{WARNING SIGN}")
                await ctx.author.send(
                    "\N{WARNING SIGN} You cannot associate a custom emoji with an option. "
                    "Only default emojis are accepted.",
                    delete_after=5.0,
                )
                continue

            if emoji in [o.emoji for o in options]:
                await ctx.author.send(
                    ctx.tick(False, "You have already used that emoji."),
                    delete_after=5.0,
                )
                await message.add_reaction(ctx.tick(False))
                continue

            options.append(Option(None, content))

            await message.add_reaction(ctx.tick(True))

        await ctx.author.send("Sending your poll...")

        description = []

        for i, option in enumerate(options):
            description.append(f"{option.emoji or self.POLL_EMOJIS[i]} | {option.text}")

        human_friendly = "\n".join(description)

        em = discord.Embed(
            title=title,
            description="Vote for an option by clicking the associated reaction.\n"
            f"This poll will close in 24 hours."
            f"\n\n{human_friendly}",
            color=colors.PRIMARY,
        )

        if ctx.author.nick:
            name = f"{ctx.author.nick} ({str(ctx.author)})"
        else:
            name = str(ctx.author)

        em.set_author(name=name, icon_url=ctx.author.display_avatar.url)

        poll_message = await ctx.send("New Poll", embed=em)

        for i, option in enumerate(options):
            self.bot.loop.create_task(
                poll_message.add_reaction(option.emoji or self.POLL_EMOJIS[i])
            )

        await ctx.author.send(ctx.tick(True, "Poll sent!"))

        option_map = {o.emoji: o.text for o in options}

        when = datetime.datetime.utcnow() + datetime.timedelta(days=1)
        await timers.create_timer(
            when,
            "poll",
            poll_message.id,
            ctx.channel.id,
            ctx.guild.id,
            ctx.author.id,
            option_map,
        )

    @commands.command()
    @commands.guild_only()
    async def quickpoll(self, ctx, title=None, *options):
        """A quicker version of the poll command

        If the the title or an option contains spaces, make sure to wrap it in quotes.
        """
        timers = self.bot.get_cog("Timers")
        if not timers:
            return await ctx.send(
                "Sorry, this functionality is unavailable right now. Try again later?"
            )

        if len(options) < 2:
            raise commands.BadArgument("You must provide at least 2 options.")

        description = []

        for i, option in enumerate(options):
            description.append(f"{self.POLL_EMOJIS[i]} | {option}")

        human_friendly = "\n".join(description)

        em = discord.Embed(
            title=title,
            description="Vote for an option by clicking the associated reaction.\n"
            f"This poll will close in 24 hours."
            f"\n\n{human_friendly}",
            color=colors.PRIMARY,
        )

        if ctx.author.nick:
            name = f"{ctx.author.nick} ({str(ctx.author)})"
        else:
            name = str(ctx.author)

        em.set_author(name=name, icon_url=ctx.author.display_avatar.url)

        poll_message = await ctx.send("New Poll", embed=em)

        for i, option in enumerate(options):
            self.bot.loop.create_task(poll_message.add_reaction(self.POLL_EMOJIS[i]))

        option_map = {self.POLL_EMOJIS[i]: o for i, o in enumerate(options)}

        when = datetime.datetime.utcnow() + datetime.timedelta(days=1)
        await timers.create_timer(
            when,
            "poll",
            poll_message.id,
            ctx.channel.id,
            ctx.guild.id,
            ctx.author.id,
            option_map,
        )

    @commands.Cog.listener()
    async def on_poll_timer_complete(self, timer):
        message_id, channel_id, guild_id, author_id, option_map = timer.args

        guild = self.bot.get_guild(guild_id)

        if not guild:
            return

        channel = guild.get_channel(channel_id)

        if not channel:
            return

        try:
            message = await channel.fetch_message(message_id)

        except discord.HTTPException:
            return

        if not message.reactions:
            results = "Reactions have been cleared. No results.\n\n"
            results += "\n".join(f"{e} | {o} `0%` (0 votes)" for e, o in option_map.items())

        else:
            total = sum(r.count for r in message.reactions)
            largest = max(r.count for r in message.reactions)

            human_friendly = []
            for emoji, option in option_map.items():
                reaction = discord.utils.find(lambda r: str(r.emoji) == emoji, message.reactions)

                if not reaction:
                    human_friendly.append(f"{emoji} | {option} `0%` (0 votes)")
                    continue

                bolded = "**" if reaction.count == largest else ""

                percentage = int(reaction.count / total * 100)
                human_friendly.append(
                    f"{bolded}{emoji} | {option} `{percentage}%` ({plural(reaction.count):vote}){bolded}"
                )

            results = "\n".join(human_friendly)

        em = message.embeds[0]

        em.color = discord.Color.orange()

        em.description = f"This poll has been closed.\nResults:\n\n{results}"

        await message.edit(embed=em)

        author = self.bot.get_user(author_id)

        if not author:
            return

        em = discord.Embed(
            title="Your Poll Results Are In!", color=discord.Color.green()
        )
        em.description = (
            f"Your poll that you created 24 hours ago in {message.guild} has been closed.\n"
            f"You can [find the results here!]({message.jump_url})"
        )

        await author.send(embed=em)

    def is_url_spoiler(self, text, url):
        spoilers = re.findall(r"\|\|(.+?)\|\|", text)
        for spoiler in spoilers:
            if url in spoiler:
                return True
        return False

    async def send_deleted_message(self, ctx, message, deleted_at):
        description = message.content

        to_add = []
        if message.embeds:
            if any(e.type == "rich" for e in message.embeds):
                to_add.append("embed")

        if message.attachments:
            to_add.append("deleted attachment")

        human_friendly = " and ".join(to_add)

        if human_friendly:
            if description:
                description += f"\n\n*Message also contained {human_friendly}*"

            else:
                description = f"*[{human_friendly}]*"

        em = discord.Embed(
            description=description,
            color=colors.PRIMARY,
            timestamp=message.created_at,
        )

        if message.embeds:
            data = message.embeds[0]
            if data.type == "image" and not self.is_url_spoiler(
                message.content, data.url
            ):
                em.set_image(url=data.url)

        em.set_author(name=str(message.author), icon_url=message.author.display_avatar.url)
        formatted = humantime.timedelta(deleted_at, brief=True, accuracy=1)
        em.set_footer(text=f"Deleted {formatted} | Message sent")
        content = f"\N{WASTEBASKET} Deleted Message | ID: {message.id}"

        await ctx.send(content, embed=em)

    def format_edit(self, message):
        content = message.content

        to_add = []
        if message.embeds:
            if any(e.type == "rich" for e in message.embeds):
                to_add.append("embed")

        if message.attachments:
            to_add.append("attachment")

        human_friendly = " and ".join(to_add)

        if human_friendly:
            if content:
                content += f"\n\n*Message also contained {human_friendly}*"

            else:
                content = f"*[{human_friendly}]*"

        return content

    async def send_sniped_message(self, ctx, snipe):
        if isinstance(snipe, DeletedMessage):
            await self.send_deleted_message(ctx, snipe.message, snipe.deleted_at)
            return

        before = snipe.before
        after = snipe.after
        edited_at = snipe.edited_at

        em = discord.Embed(
            color=colors.PRIMARY,
            timestamp=before.created_at,
        )

        em.add_field(
            name="Before",
            value=self.format_edit(before) or "*Nothing to display*",
            inline=False,
        )
        em.add_field(
            name="After", value=self.format_edit(after) or "*Nothing to display*"
        )

        if after.embeds:
            data = after.embeds[0]
            if data.type == "image" and not self.is_url_spoiler(
                after.content, data.url
            ):
                em.set_image(url=data.url)

        em.set_author(name=str(after.author), icon_url=after.author.display_avatar.url)
        formatted = humantime.timedelta(edited_at, brief=True, accuracy=1)
        em.set_footer(text=f"Edited {formatted} | Message sent")
        content = f"\N{MEMO} Edited Message | ID: {after.id}"

        await ctx.send(content, embed=em)

    @commands.group(
        description="Get the previous or a specific deleted message in this channel",
        invoke_without_command=True,
    )
    @can_snipe()
    async def snipe(self, ctx, message_id: int = None):
        if str(ctx.author.id) in self.snipe_ignored:
            return await ctx.send(
                f"You are opted out of sniped messages. To opt back in, use `{ctx.prefix}snipe optin`"
            )

        sniped = [s for s in self.bot.sniped_messages if s.channel == ctx.channel]

        if not sniped:
            return await ctx.send("I haven't sniped any messages in this channel.")

        if message_id:
            result = None
            for snipe in sniped:
                if snipe.id == message_id:
                    result = snipe
                    break

            if not result:
                raise commands.BadArgument(
                    "I don't have a sniped message with that ID."
                )

        else:
            snipe = sniped[0]

        await self.send_sniped_message(ctx, snipe)

    @snipe.command(name="disable", aliases=["goaway"])
    @checks.has_permissions(manage_guild=True)
    async def sniped_disable(self, ctx):
        """Disable sniped messages for this server"""
        if str(ctx.guild.id) in self.snipe_ignored:
            return await ctx.send(
                f"Snipe is already disabled. To enable, use `{ctx.prefix}snipe enable`"
            )

        self.snipe_ignored.append(str(ctx.guild.id))
        with open("snipe_ignored.json", "w") as f:
            json.dump(self.snipe_ignored, f)

        await ctx.send(ctx.tick(True, "Disabled sniped messages for this server"))

    @snipe.command(name="enable")
    @checks.has_permissions(manage_guild=True)
    async def sniped_enable(self, ctx):
        """Enable sniped messages for this server"""
        if str(ctx.guild.id) not in self.snipe_ignored:
            return await ctx.send(
                f"Snipe is enabled. To disable, use `{ctx.prefix}snipe disable`"
            )

        self.snipe_ignored.pop(self.snipe_ignored.index(str(ctx.guild.id)))
        with open("snipe_ignored.json", "w") as f:
            json.dump(self.snipe_ignored, f)

        await ctx.send(ctx.tick(True, "Enabled sniped messages for this server"))

    @snipe.command(
        name="optout",
        description="Opt out of sniped messages tracking",
        aliases=["ignore", "nothanks"],
    )
    async def snipe_optout(self, ctx):
        if str(ctx.author.id) in self.snipe_ignored:
            return await ctx.send(
                f"You are already opted out of sniped messages. To opt back in, use `{ctx.prefix}snipe optin`"
            )

        self.snipe_ignored.append(str(ctx.author.id))
        with open("snipe_ignored.json", "w") as f:
            json.dump(self.snipe_ignored, f)

        await ctx.send(ctx.tick(True, "Opted out of sniped messages"))

    @snipe.command(
        name="optin",
        description="Opt in to sniped messages tracking",
        aliases=["unignore", "yesplease"],
    )
    async def snipe_optin(self, ctx):
        if str(ctx.author.id) not in self.snipe_ignored:
            return await ctx.send(
                f"You have not opted out of sniped messages. To optout, use `{ctx.prefix}snipe optout`"
            )

        self.snipe_ignored.pop(self.snipe_ignored.index(str(ctx.author.id)))
        with open("snipe_ignored.json", "w") as f:
            json.dump(self.snipe_ignored, f)

        await ctx.send(ctx.tick(True, "Opted in to sniped messages"))

    @snipe.command(name="ignored", description="View all ignored users")
    @commands.is_owner()
    async def snipe_ignored(self, ctx):
        if not self.snipe_ignored:
            return await ctx.send("No ignored entities")

        entities = []

        for entity_id in self.snipe_ignored:
            entity_id = int(entity_id)
            user = self.bot.get_user(entity_id)

            if not user:
                guild = self.bot.get_guild(entity_id)

                if guild:
                    entities.append(f"Guild: {guild} (ID: {guild.id})")
                entities.append(f"User or guild with an ID of {entity_id}")

            else:
                entities.append(f"User: {user} (ID: {user.id})")

        pages = ctx.pages(
            entities,
            per_page=10,
            title="Snipe Ignored Entities",
            description="Entities that have opted out of sniped messages",
        )
        await pages.start()

    @commands.group(
        description="Get all sniped messages in this channel",
        invoke_without_command=True,
    )
    @can_snipe()
    async def sniped(self, ctx):
        if str(ctx.author.id) in self.snipe_ignored:
            return await ctx.send(
                f"You are opted out of sniped messages. To opt back in, use `{ctx.prefix}snipe optin`"
            )

        sniped = [s for s in self.bot.sniped_messages if s.channel == ctx.channel]

        if not sniped:
            return await ctx.send("I haven't sniped any messages in this channel.")

        entries = []

        for snipe in sniped:
            if isinstance(snipe, DeletedMessage) or hasattr(snipe, "message"):
                message = snipe.message
                human_friendly = humantime.timedelta(
                    snipe.deleted_at, brief=True, accuracy=1
                )
                entries.append(
                    f"\N{WASTEBASKET} {message.author} - {human_friendly} `(ID: {message.id})`"
                )

            else:
                message = snipe.before
                human_friendly = humantime.timedelta(
                    snipe.edited_at, brief=True, accuracy=1
                )
                entries.append(
                    f"\N{MEMO} {message.author} - {human_friendly} `(ID: {message.id})`"
                )

        # entries = [
        #     f"{m.author} - {humantime.timedelta(d, brief=True, accuracy=1)} `(ID: {m.id})`"
        #     for m, d in sniped
        # ]

        em = discord.Embed(title="Sniped Messages", color=colors.PRIMARY)

        pages = ctx.embed_pages(entries, em)
        await pages.start()

    @sniped.command(name="clear", aliases=["delete"])
    @commands.is_owner()
    async def sniped_clear(self, ctx, *args):
        """Clear sniped messages for the current channel.

        Use the --all flag to clear sniped messages for all channels
        """
        if "--all" in args:
            cleared = len(self.bot.sniped_messages)
            self.bot.sniped_messages.clear()

        else:
            before_amount = len(self.bot.sniped_messages)
            self.bot.sniped_messages = [
                s for s in self.bot.sniped_messages if s.channel != ctx.channel
            ]
            cleared = before_amount - len(self.bot.sniped_messages)

        await ctx.send(ctx.tick(True, f"Cleared **`{cleared}`** sniped messages."))

    @commands.Cog.listener()
    async def on_message_delete(self, message):
        if not message.guild:
            return

        if (
            str(message.author.id) in self.snipe_ignored
            or str(message.guild.id) in self.snipe_ignored
        ):
            return

        now = datetime.datetime.utcnow()
        self.bot.sniped_messages.insert(
            0, DeletedMessage(message, message.id, message.channel, now)
        )

        if len(self.bot.sniped_messages) > 1000:
            self.bot.sniped_messages.pop(len(self.bot.sniped_messages) - 1)

    @commands.Cog.listener()
    async def on_message_edit(self, before, after):
        if not after.guild:
            return

        if (
            str(after.author.id) in self.snipe_ignored
            or str(after.guild.id) in self.snipe_ignored
        ):
            return

        if before.content == after.content:
            return

        now = datetime.datetime.utcnow()
        self.bot.sniped_messages.insert(
            0, EditedMessage(before, after, after.id, after.channel, now)
        )

        if len(self.bot.sniped_messages) > 1000:
            self.bot.sniped_messages.pop(len(self.bot.sniped_messages) - 1)

    async def get_average_color(self, icon):
        bytes = io.BytesIO(await icon.read())
        partial = functools.partial(Image.open, bytes)
        image = await self.bot.loop.run_in_executor(None, partial)
        partial = functools.partial(image.resize, (1, 1))
        resized = await self.bot.loop.run_in_executor(None, partial)
        partial = functools.partial(resized.getpixel, (0, 0))
        color = await self.bot.loop.run_in_executor(None, partial)
        try:
            hex_string = "0x{:02x}{:02x}{:02x}".format(*color)
            return discord.Color(int(hex_string, 16))
        except TypeError:
            return None

    @commands.command(
        description="Get the avatar of a member.",
        aliases=["profilepic"],
    )
    async def avatar(self, ctx, *, user: GlobalUser = None):
        if not user:
            user = ctx.author

        avatar = user.display_avatar
        color = await self.get_average_color(avatar) if avatar else None
        color = color or user.color or colors.PRIMARY

        em = discord.Embed(color=color)

        if isinstance(user, discord.Member) and user.nick:
            name = f"{user.nick} ({str(user)})"
        else:
            name = str(user)

        format_names = ["png", "jpeg", "webp"]
        if user.display_avatar.is_animated():
            format_names.append("gif")

        formats = [f"[{f.upper()}]({user.display_avatar.replace(format=f).url})" for f in format_names]

        em.description = f"View as {human_join(formats)}"

        em.set_author(name=name, icon_url=user.display_avatar.replace(static_format="png").url)
        em.set_image(url=user.display_avatar.url)

        await ctx.send(embed=em)

    @commands.command(
        description="Get information about a user",
        aliases=["memberinfo", "ui", "whois"],
    )
    async def userinfo(self, ctx, *, user: GlobalUser = None):
        await ctx.trigger_typing()

        user = user or ctx.author

        is_member = isinstance(user, discord.Member)

        badge_mapping = {
            discord.UserFlags.staff: emojis.DISCORD_DEVELOPER,
            discord.UserFlags.partner: emojis.PARTNER,
            discord.UserFlags.hypesquad: emojis.HYPESQUAD_EVENTS,
            discord.UserFlags.bug_hunter: emojis.BUG_HUNTER,
            discord.UserFlags.bug_hunter_level_2: emojis.BUG_HUNTER_2,
            discord.UserFlags.hypesquad_bravery: emojis.HYPESQUAD_BRAVERY,
            discord.UserFlags.hypesquad_brilliance: emojis.HYPESQUAD_BRILLIANCE,
            discord.UserFlags.hypesquad_balance: emojis.HYPESQUAD_BALANCE,
            discord.UserFlags.early_supporter: emojis.EARLY_SUPPORTER,
            discord.UserFlags.verified_bot_developer: emojis.EARLY_VERIFIED_DEVELOPER,
        }

        badges = []
        for f in user.public_flags.all():
            badge = badge_mapping.get(f)

            if badge:
                badges.append(badge)

        desc = " ".join(badges)
        if user.id == self.bot.owner_id:
            created_or_owns = "created" if user.id == 224513210471022592 else "owns"
            desc += f"\n:gear: This user {created_or_owns} this bot."
        if user == self.bot.user:
            desc += "\n:wave:Hey, that's me!"
        if user.bot is True:
            verified = "verified " if user.public_flags.verified_bot else ""
            desc += f"\n:robot: This user is a {verified}bot."
        if is_member and user.id == ctx.guild.owner_id:
            desc += "\n<:owner:649355683598303260> This user owns this server."
        if is_member and user.premium_since:
            formatted = user.premium_since.strftime("%b %d, %Y at %#I:%M %p")
            desc += (
                "\n<:boost:649644112034922516> "
                "This user has been boosting this server since "
                f"{formatted}."
            )

        author = str(user)
        if is_member and user.nick:
            author += f" ({user.nick})"
        author += f" - {str(user.id)}"

        icon = user.display_avatar
        try:
            color = await self.get_average_color(icon) if icon else None
        except discord.HTTPException:
            color = None
        color = color or (user.color if is_member and user.color else colors.PRIMARY)

        em = discord.Embed(description=desc, color=color)

        em.set_thumbnail(url=user.display_avatar.url)
        em.set_author(name=author, icon_url=user.display_avatar.url)

        created_fmt = humantime.fulltime(user.created_at, accuracy=2)
        em.add_field(
            name=":clock1: Account Created",
            value=created_fmt,
            inline=True,
        )

        if is_member:
            joined_fmt = humantime.fulltime(user.joined_at, accuracy=2)
            em.add_field(
                name="<:join:649722959958638643> Joined Server",
                value=joined_fmt,
                inline=True,
            )

            members = ctx.guild.members
            members.sort(key=lambda x: x.joined_at)
            position = members.index(user)

            escape = discord.utils.escape_markdown
            joins = []

            if position > 0:
                joins.append(escape(f"{members[position - 1]} (#{position})"))

            user_pos = f"{user} (#{position + 1})"
            joins.append(f"**{escape(user_pos)}**")

            if position < len(members) - 1:
                joins.append(escape(f"{members[position + 1]} (#{position + 2})"))

            join_order = " \u2192 ".join(joins)
            em.add_field(name=":busts_in_silhouette: Join Position and Order", value=join_order, inline=False)

            if user.roles[1:]:
                roles = ""
                for role in user.roles[1:]:
                    if len(roles + f"{role.mention} ") > 1012:
                        roles += "...and more"
                        break
                    roles += f"{role.mention} "
                em.add_field(name="Roles", value=roles, inline=False)

        shared = [
            g for g in self.bot.guilds if discord.utils.get(g.members, id=user.id)
        ]

        if not shared:
            em.set_footer(text=f"No servers shared with {self.bot.user.name}")

        else:
            em.set_footer(text=f"{plural(len(shared)):server} shared with {self.bot.user.name}")

        await ctx.send(embed=em)

    @commands.command(
        name="serverinfo",
        description="Get information about the current server",
        aliases=["guildinfo"],
    )
    async def serverinfo_command(self, ctx):
        await ctx.trigger_typing()
        guild = ctx.guild
        if guild.unavailable:
            return await ctx.send(
                "This guild is unavailable.\nWhat does this mean? I don't know either.\nMaybe Discord is having an outage..."
            )

        desc = ""
        if guild.description:
            desc += f"\n{guild.description}\n"
        if guild.large:
            desc += "\n:information_source: This guild is considered large (over 250 members)."

        icon = guild.icon
        color = await self.get_average_color(icon) if icon else None
        color = color or colors.PRIMARY

        em = discord.Embed(description=desc, color=color)

        em.set_thumbnail(url=guild.icon.url if guild.icon else discord.Embed.Empty)
        em.set_image(url=guild.banner.url if guild.banner else discord.Embed.Empty)
        em.set_author(name=f"{guild.name} ({guild.id})", icon_url=guild.icon.url if guild.icon else discord.Embed.Empty)
        em.add_field(
            name="<:owner:649355683598303260> Owner",
            value=guild.owner.mention,
            inline=True,
        )
        em.add_field(
            name=":clock1: Server Created",
            value=f"{humantime.fulltime(guild.created_at)}",
            inline=True,
        )
        em.add_field(
            name="<:boost:649644112034922516> Nitro Boosts",
            value=f"Tier {guild.premium_tier} with {guild.premium_subscription_count} boosts",
            inline=True,
        )
        em.add_field(
            name=":earth_americas: Region",
            value=str(guild.region).replace("-", " ").upper(),
            inline=True,
        )
        bot_amount = len([m for m in guild.members if m.bot])
        em.add_field(
            name=":family: Members",
            value=f"{len(guild.members)} ({bot_amount} bots)",
            inline=True,
        )
        em.add_field(
            name=":speech_balloon: Channels",
            value=f"<:text_channel:661798072384225307> {len(guild.text_channels)} • <:voice_channel:665577300552843294> {len(guild.voice_channels)}",
            inline=True,
        )

        # roles = ""
        # for role in member.roles[1:]:
        #     roles += f"{role.mention} "
        # em.add_field(
        #     name = "Roles",
        #     value = roles,
        #     inline = False
        # )
        await ctx.send(embed=em)

    @commands.command(
        name="snowstamp",
        description="Get timestamp from a Discord snowflake",
        hidden=True,
    )
    async def snowstamp_command(self, ctx, snowflake=None):
        if snowflake == None:
            return await ctx.send("Please specify a snowflake to convert.")
        await ctx.send(snowstamp(snowflake))

    def time_in_range(self, start, end, x):
        """Return true if x is in the range [start, end]"""
        if start <= end:
            return start <= x <= end
        else:
            return start <= x or x <= end

    @commands.command(description="Parse a Discord token", hidden=True)
    async def parsetoken(self, ctx, token):
        parsed = token.split(".")
        if len(parsed) != 3:
            return await ctx.send("This is not a Discord token :/")

        try:
            user_id = base64.b64decode(parsed[0])
        except binascii.Error:
            return await ctx.send("Failed to decode user id.")

        user_id = int(user_id)
        try:
            decoded = base64.b64decode(parsed[1] + "==")
        except binascii.Error:
            return await ctx.send("Failed to decode timestamp.")

        epoch = int.from_bytes(decoded, "big")
        timestamp = epoch + 1293840000
        created = datetime.datetime.utcfromtimestamp(timestamp)
        if not self.time_in_range(2015, 2040, created.year):
            created = created - datetime.timedelta(days=14975)

        created = created.strftime("%b %d, %Y at %#I:%M %p")
        em = discord.Embed(color=0x36393F)
        try:
            user = await self.bot.fetch_user(user_id)
        except discord.NotFound:
            em.description = f"ID: `{user_id}`\nCreated: `{created}`\nUser not found."
            return await ctx.send(embed=em)

        em.description = f"ID: `{user_id}`\nUsername: `{user}`\nBot: `{user.bot}`\nCreated: `{created}`"
<<<<<<< HEAD
        em.set_thumbnail(url=user.display_avatar.url)
=======
        em.set_thumbnail(url=user.avatar.url if user.avatar else discord.Embed.Empty)
>>>>>>> 7536f123
        await ctx.send(embed=em)

    @commands.command(
        name="embed",
        description="Create a custom embed and send it to a specified channel.",
        aliases=["em"],
        hidden=True,
    )
    @commands.guild_only()
    @commands.is_owner()
    async def embed_command(self, ctx):
        def check(ms):
            # Look for the message sent in the same channel where the command was used
            # As well as by the user who used the command.
            return ms.channel == ctx.author.dm_channel and ms.author == ctx.author

        if (ctx.channel).__class__.__name__ == "DMChannel":
            await ctx.send("Please use this command in a server.")
            return

        await ctx.send("Check your DMs!", delete_after=5)
        await ctx.author.send(
            "**Create an embed:**\nWhat server would you like to send the embed to? Type `here` to send the embed where you called the command."
        )

        msg = await self.bot.wait_for("message", check=check)

        if msg == "here":
            em_guild = ctx.guild
        else:
            await ctx.author.send(
                "Custom servers not supported yet :(\nServer set to where you called the command."
            )
            em_guild = ctx.guild

        # Check to see if bot has permission to view perms

        await ctx.author.send(
            f"Server set to `{em_guild.name}`.\nWhat channel would you like to send to?"
        )

        msg = await self.bot.wait_for("message", check=check)

        # Check for permission here

        # while hasPermissionToSend == False:

    @commands.group(
        description="Search for things in a server.",
        aliases=["membersearch"],
        invoke_without_command=True,
    )
    async def usersearch(self, ctx):
        await ctx.send_help(ctx.command)

    def compile_list(self, list):
        msg = (
            f"Found **{len(list)}** {'matches' if len(list) > 1 else 'match'}! ```ini\n"
        )
        for i, member in enumerate(list):
            if member.nick:
                nick = f"{member.nick} - "
            else:
                nick = ""
            msg += f"\n[{i+1}] {nick}{member.name}#{member.discriminator} ({member.id})"
        msg += "\n```"
        return msg

    @usersearch.command(
        name="username",
        description="Search server for a specified username",
        aliases=["user", "name"],
    )
    async def search_username(self, ctx, *, username):
        matches = []
        for member in ctx.guild.members:
            if username.lower() in member.name.lower():
                matches.append(member)
        if matches:
            pages = MenuPages(SearchPages(matches), ctx=ctx)
            return await pages.start()
            # return await ctx.send(self.compile_list(matches))
        await ctx.send("No matches found.")

    @usersearch.command(
        name="nickname",
        description="Search server for a specified nickname",
        aliases=["nick"],
    )
    async def search_nickname(self, ctx, *, nickname):
        matches = []
        for member in ctx.guild.members:
            if member.nick:
                if nickname.lower() in member.nick.lower():
                    matches.append(member)
        if matches:
            pages = MenuPages(SearchPages(matches), ctx=ctx)
            return await pages.start()
        await ctx.send("No matches found.")

    @usersearch.command(
        name="discriminator",
        description="Search server for a specified descrininator",
        aliases=["number", "discrim", "dis", "num"],
    )
    async def search_discriminator(self, ctx, discriminator: int):
        matches = []
        for member in ctx.guild.members:
            if discriminator == int(member.discriminator):
                matches.append(member)
        if matches:
            pages = MenuPages(SearchPages(matches), ctx=ctx)
            return await pages.start()
        await ctx.send("No matches found.")


def setup(bot):
    bot.add_cog(Tools(bot))<|MERGE_RESOLUTION|>--- conflicted
+++ resolved
@@ -1191,11 +1191,7 @@
             return await ctx.send(embed=em)
 
         em.description = f"ID: `{user_id}`\nUsername: `{user}`\nBot: `{user.bot}`\nCreated: `{created}`"
-<<<<<<< HEAD
         em.set_thumbnail(url=user.display_avatar.url)
-=======
-        em.set_thumbnail(url=user.avatar.url if user.avatar else discord.Embed.Empty)
->>>>>>> 7536f123
         await ctx.send(embed=em)
 
     @commands.command(
